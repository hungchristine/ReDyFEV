# The original code requires pylcaio release v1.0, from Agez, found at:
# https://github.com/MaximeAgez/pylcaio

import pandas as pd
import numpy as np
import os, sys
import pickle
import logging
<<<<<<< HEAD
=======
import pylcaio
>>>>>>> 5f88164b

fp_results = os.path.join(os.path.curdir, 'results')
fp_output = os.path.join(os.path.curdir, 'output')

def hybrid_emission_factors(trade_only, year):
<<<<<<< HEAD
    # append pylcaio folder with hybridized LCI processes
    sys.path.append((os.path.join(os.getcwd(), '..', 'hybridized LCA factors','pylcaio-master','pylcaio-master','src')))
    # sys.path.append(r'C:\Users\chrishun\Box Sync\000 Projects IndEcol\90088200 EVD4EUR\X00 EurEVFootprints\Data\hybridized LCA factors\pylcaio-master\pylcaio-master\src')
    import pylcaio
    Analysis = pylcaio.Analysis('ecoinvent3.5','exiobase3', method_double_counting='STAM', capitals=False)
=======
    Analysis = pylcaio.Analysis('ecoinvent3.5','exiobase3', method_double_counting='STAM')
>>>>>>> 5f88164b

    # For making human-readable indices; consists of all ecoinvent process metadata
    labels = Analysis.PRO_f

    # Make DataFrame for whole ecoinvent requirements matrix with human-readable indices
    Aff_labels = (labels.join(Analysis.A_ff,how='inner'))
    Aff_labels = (Aff_labels).set_index(keys=['activityName', 'geography', 'productName'], append=True)
    Aff_labels = Aff_labels.iloc[:,19:] # remove extraeneous metadata
    Aff_labels.columns = Aff_labels.index

    # Calculate life cycle impacts
    I = pd.DataFrame(np.eye(len(Analysis.A_ff)), Analysis.A_ff.index, Analysis.A_ff.columns)
    X = pd.DataFrame(np.linalg.solve(I-Analysis.A_ff, I), Analysis.A_ff.index, I.columns) # pro x pro
    D = Analysis.C_f.fillna(0).dot(Analysis.F_f).dot(X) # pro x imp

    D = D.T
    D_labels = labels.join(D, how='inner')
    D_labels.set_index(keys=['activityName', 'geography', 'productName'], append=True, inplace=True)
    D_labels = D_labels.iloc[:, 19:]
    D_labels = D_labels.T

    # Other possible impact methods
    imp_list = ['EDIP; environmental impact; global warming, GWP 100a; kg CO2-Eq', 'ReCiPe Midpoint (H); climate change; GWP100; kg CO2-Eq', 'ReCiPe Midpoint (H) V1.13; climate change; GWP100; kg CO2-Eq', 'IPCC 2013; climate change; GTP 100a; kg CO2-Eq']
    D_labels_comp = D_labels.loc[imp_list]
    D_labels = D_labels.loc['EDIP; environmental impact; global warming, GWP 100a; kg CO2-Eq']

    # the footprint of all hybridized processes from ecoinvent, with their original footprint
    fp_hybrid = os.path.join(os.path.curdir, 'data', 'Results_full_database_STAM_2011.xlsx')
    hybrid_results = pd.read_excel(fp_hybrid, 'GWP_only_hyb', usecols='A:E,G', index_col=[0,1,2,3,4])

    # ## List of ENTSO-E countries
    country_list = ['AL','AT','BA','BE','BG','CH','CZ','DE','DK','EE',
                    'ES','FI','FR','GR','HR','HU','IE','IT','LT','LU',
                    'LV','ME','MK','NL','NO','PL','PT','RO','RS','SE',
                    'SI','SK','GB','TR','GE','CY','HR','NI','UK']

    # Find all electricity processes
    set(labels.loc[labels['activityName'].str.contains('electricity')]['activityName'])

    # Isolate high voltage (production) mixes and low voltage mixes (which includes solar PV)
    # note that pumped storage hydropower in CH gets excluded as it has 0 contribution to the production mix (for whatever reason)
    market_mixes = labels.loc[labels['activityName'].str.contains('electricity, high voltage, production mix')] # production mixes, do not include solar or waste (or Swiss pumped hydro)
    waste_mixes = labels.loc[labels['activityName'].str.contains('electricity, from municipal waste incineration to generic market for electricity, medium voltage')]  # production mixes, do not include solar
    solar_mixes = labels.loc[labels['activityName'].str.contains('electricity, low voltage')]  # use low voltage mixes to get shares of solar photovoltaic

    # ### Filter for high-voltage production mixes
    # First, retrieve electricity mixes, and reduce un-needed processes
    df = Aff_labels[market_mixes.index]
    df_waste = Aff_labels.loc[waste_mixes.index]
    df_solar = Aff_labels[solar_mixes.index]

    df = df.loc[:, df.columns.isin(country_list, level=2)]

    # manual workaround for keeping CH pumped hydro after removing unneeded rows
    # (since this ecoinvent process apparently does not contribute to any electricity mixes in ecoinvent)
    ind =('69ccf019-081e-42e3-b7f5-879dc7dde86a_66c93e71-f32b-4591-901c-55395db5c132', 'electricity production, hydro, pumped storage', 'CH', 'electricity, high voltage')  # Activityid for Swiss pumped hydro
    col = df.columns.get_loc(('54ed269b-e329-469c-902e-a8991ee7d24a_66c93e71-f32b-4591-901c-55395db5c132', 'electricity, high voltage, production mix', 'CH', 'electricity, high voltage'))
    index = df.index.get_loc(ind)
    df.iloc[index, col] = 1e-7

    df = df.replace(0, np.nan).dropna(how='all', axis=0)

    # ### Filter for medium-voltage mixes ( to find waste incineration shares)
    df_waste = df_waste.loc[:, df_waste.columns.isin(country_list, level=2)]
    df_waste = df_waste.replace(to_replace=0, value=np.nan).dropna(how='all', axis=0)

    # check unique waste incineration activities
    set(df_waste.index.get_level_values('activityName'))

    # ### Filter for low-voltage mixes (to find solar photovoltaic shares)
    df_solar = df_solar.loc[:, df_solar.columns.isin(country_list, level=2)]
    df_solar = df_solar.replace(to_replace=0, value=np.nan).dropna(how='all', axis=0)

    # ### Develop correspondence between ecoinvent and ENTSO-E technology categories

    # Correspondence from ENTSO-E technology categories to keywords for searching in ecoinvent processes
    # Note that the 'fossil oil shale', 'other' and 'other renewable' do not have ecoinvent equivalents;
    # these are dealt with later
    tec_dict = {'Biomass': ['biogas', 'wood chips'],
                'Fossil Brown coal/Lignite': 'lignite',
                'Fossil Coal-derived gas': 'coal gas',
                'Fossil Gas': 'natural gas',
                'Fossil Hard coal': 'hard coal',
                'Fossil Oil': ' oil',
                'Fossil Oil shale': '--',
                'Fossil Peat': 'peat',
                'Geothermal': 'geothermal',
                'Hydro Pumped Storage': 'pumped storage',
                'Hydro Run-of-river and poundage': 'run-of-river',
                'Hydro Water Reservoir': 'reservoir',
                'Nuclear': 'nuclear',
                'Other': '---',
                'Other renewable': '----',
                'Solar': ['solar thermal', 'solar tower', 'photovoltaic'],
                'Waste': 'waste incineration',
                'Wind Offshore': 'offshore',
                'Wind Onshore': 'onshore'
    }

    # reverse correspondence from ecoinvent search keywords to ENTSO-E categories
    temp_tecdict = { 'biogas':'Biomass',
                    'wood chips':'Biomass',
                'lignite': 'Fossil Brown coal/Lignite' ,
                'coal gas': 'Fossil Coal-derived gas',
                'natural gas': 'Fossil Gas' ,
                'hard coal': 'Fossil Hard coal' ,
                ' oil': 'Fossil Oil',
                '--' : 'Fossil Oil shale',
                'peat': 'Fossil Peat' ,
                'geothermal':'Geothermal',
                'pumped storage': 'Hydro Pumped Storage',
                'run-of-river': 'Hydro Run-of-river and poundage',
                'reservoir': 'Hydro Water Reservoir',
                'nuclear' : 'Nuclear',
                '---':'Other' ,
                '----': 'Other renewable',
                'solar thermal': 'Solar',
                'solar tower': 'Solar',
                'photovoltaic': 'Solar',
                'waste incineration': 'Waste', #  'electricity, from municipal waste incineration to generic market for electricity, medium voltage',
                'offshore': 'Wind Offshore',
                'onshore':'Wind Onshore'
    }

    # flatten tec list
    tec_list = list(tec_dict.values())
    for item in tec_list:
        if type(item)==list:
            for subitem in item:
                tec_list.append(subitem)
            tec_list.remove(item)

    # Get list of solar PV processes in ecoinvent
    d = list(set(df_solar.index.get_level_values(level=1)))
    pv = [entry for entry in d if 'electricity production' in entry]  # all low-voltage production technologies

    # Fetch waste incineration process names
    waste = ['electricity, from municipal waste incineration to generic market for electricity, medium voltage']

    # Make list of electricity generation technologies (both high voltage and low-voltage, i.e., solar PV)
    ecoinvent_tecs = list(set(df.index.get_level_values(level=1))) + pv + waste

    # Quality assurance; make sure all ecoinvent technologies are covered by the keyword search, and keyword matches are correct
    # also, check number of matches for each keyword
    matches = []
    match_keys = []
    num_matches = dict((keyword,0) for keyword in tec_list)

    for tec in ecoinvent_tecs:
        for keyword in tec_list:
            if keyword in tec and tec not in matches:
#                print(f'{keyword} is in {tec}')
                matches.append(tec)
                match_keys.append(temp_tecdict[keyword])
                num_matches[keyword] += 1

    print(num_matches)

    # Find ecoinvent tecs that were not matched
    if len(ecoinvent_tecs)-len(matches) > 0:
        print('ecoinvent process(es) not matched:')
        print(set(ecoinvent_tecs).difference(set(matches)))

    # Correspondence of ENTSO-E categories and specific ecoinvent processes
    from collections import defaultdict

    ei_tec_dict = defaultdict(list) # keys as entso-e categories, values are corresponding ei
    rev_ei_tec_dict = defaultdict(list) # vice-versa; keys as ei, values are entso-e categories
    for i, j in zip(match_keys, matches):
        ei_tec_dict[i].append(j)
        rev_ei_tec_dict[j].append(i)

    # Build correspondence table for Supplementary Information
    tec_index = pd.Index(list(ei_tec_dict.keys()))
    tec_values = list(ei_tec_dict.values())
    ei_tec_table = pd.DataFrame(tec_values, index=tec_index).stack()
    ei_tec_table.index = ei_tec_table.index.droplevel(level=1)
    ei_tec_table.sort_index(axis=0, inplace=True)


    # ### Calculate shares of ecoinvent processes
    # For multi-process technology categories, e.g., solar, biomass...

    # combine high-, medium- and low-voltage electricity mixes for full tech resolution
    f = pd.concat([df, df_waste, df_solar], axis=1)

    rev_ei_tec_dict = {k: v for k, v in rev_ei_tec_dict.items() if not not v}

    temp_list = f.index.get_level_values('activityName')
    entso_list = []
    f_check = []

    # For every activity in ecoinvent,if they are related to electricity production, add to entso_list
    # If not, drop from the matrix; they are irrelevant
    for entry in temp_list:
        try:
            entso_list.append(rev_ei_tec_dict[entry])
        except:
            f_check.append(entry)

    f.drop(index=set(f_check), level=1, axis=0, inplace=True)

    # inputs to electricity mixes not included in the calculations of emission factors
    set(f_check)

    entso_list = [item for sublist in entso_list for item in sublist] #flatten list

    entso_index = pd.Index(tuple(entso_list), name='entso_e')
    f.set_index(entso_index, append=True, inplace=True)


    # ### Get shares of each ecoinvent process for each ENTSO-E technology category

    f_gpby = f.groupby(level='entso_e')

    # Get shares of each ecoinvent process in each ENTSO-E technology category;
    # for calculating weighted average for emission factor
    ei_process_shares = f.divide(f_gpby.sum(), level=4, axis=1)

    hybrid_temp = hybrid_results.reset_index(level=[1,2,3,4], drop=True)
    g_temp = ei_process_shares.reset_index(level=[1,2,3,4], drop=True)


    # ### Calculate weighted average, hybridized emissions factor for each technology

    ef = ei_process_shares.mul(hybrid_temp.iloc[:, 0], axis=0, level=0)

    ef_aggregated = ef.groupby(level='entso_e').sum()

    ef_countries = ef_aggregated.sum(axis=1, level='geography')
    ef_countries.replace(0, np.nan, inplace=True)
    ef_countries.dropna(axis=1, how='all', inplace=True)
    ef_countries.sort_index(inplace=True)

    ef_countries = ef_countries.T
    ef_countries.sort_index(axis=0, inplace=True)

    entso_fp = os.path.join(fp_output, 'entsoe', 'ENTSO_production_volumes_' + str(year) + '.csv')

    entso_e_production = pd.read_csv(entso_fp, header=0, index_col=[0])
    entso_e_production.replace(0, np.nan,inplace=True)
    entso_mask = entso_e_production.isna().sort_index()
    ef_mask = ef_countries.sort_index().isna()

    entso_mask.drop(columns=['Fossil Oil shale', 'Other', 'Other renewable', 'Marine'], inplace=True)

    entso_mask.index.rename('geography', inplace=True)
    entso_mask.columns.rename('entso_e', inplace=True)

    # Countries for which we have production data, but no hybridized emission factors
    no_ef_countries = set(entso_e_production.index) - set(ef_countries.index)
    print('Countries with production data, but no hybridized emission factors:')
    print(no_ef_countries)
    logging.warning(f'{no_ef_countries} have production data from ENTSO_E but no hybridized emission factors')

    list(set(ef_countries.columns) - set(entso_e_production.index))


    check_df = entso_mask.eq(ef_mask, axis=0)

    # Find countries missing from ecoinvent
    missing_countries = []
    for country, row in check_df.iterrows():
        if not row.any():
            missing_countries.append(country)
    # Optionally, drop them from mask
    check_df.drop(index = missing_countries, inplace=True)

    # Find the technology-country pairs that are missing hybridized emission factors
    countries_missing_ef = {}
    for tec, col in check_df.iteritems():
        temp = check_df.index[check_df[tec] == False].tolist()
        print(f'For {tec}, regionalized, hybridized emission factors are missing for {temp}. Using technological average from available regions instead.')
        temp2 = []
        for country in temp:
            if ef_mask.loc[country, tec]:
                temp2.append(country)
        countries_missing_ef[tec] = temp2#.append(country)
    countries_missing_ef

    no_ef = pd.DataFrame({k:pd.Series(v[:13]) for k, v in countries_missing_ef.items()})


    # ## Calculate LC emissions for production mix for countries with missing production data

#    trade_only = ['AL','BY','HR','LU','MD','MT','RU','TR','UA']
    low_volt = labels.loc[labels['activityName'] == 'market for electricity, low voltage']
    trade_only_mixes_lv = low_volt.loc[low_volt['geography'].isin(trade_only)].index
    lv_mix_ef = D_labels.loc[trade_only_mixes_lv]  # low voltage mixes, not used

    high_volt = labels.loc[labels['activityName'] == 'market for electricity, high voltage']
    trade_only_mixes_hv = high_volt.loc[high_volt['geography'].isin(trade_only)].index
    hv_mix_ef = D_labels.loc[trade_only_mixes_hv]

    lv_mix_ef_comp = D_labels_comp[trade_only_mixes_lv]  # low voltage mixes, not used
    hv_mix_ef_comp = D_labels_comp[trade_only_mixes_hv]

    trade_mixes_comp = lv_mix_ef_comp.join(hv_mix_ef_comp)

    labels.loc[labels['activityName'] == 'electricity, from municipal waste incineration to generic market for electricity, medium voltage']

    # ## Export results
    # Convert emission factors to g CO2-eq/kWh
    ef_countries = ef_countries * 1000
    lv_mix_ef = lv_mix_ef * 1000  # low voltage mixes, not used
    hv_mix_ef = hv_mix_ef * 1000
    trade_mixes_comp = trade_mixes_comp * 1000

    # Calculate mean technology footprints as quick check
    ef_aggregated.replace(0, np.nan).mean(axis=1)

    fp_results = os.path.join(os.path.curdir,'results')

    with pd.ExcelWriter(os.path.join(fp_results, 'hybrid_emission_factors_final_' + str(year) + '.xlsx')) as writer:
        ef_countries.to_excel(writer, sheet_name='country_emission_factors')
        no_ef.to_excel(writer, sheet_name='missing_emission_factors')
        lv_mix_ef.to_excel(writer, sheet_name='ecoinvent ef')
        hv_mix_ef.to_excel(writer, sheet_name='ecoinvent ef_hv')
        trade_mixes_comp.to_excel(writer, sheet_name='trade_mixes_from_ei')
        ei_tec_table.to_excel(writer, sheet_name='correspondence table')
        ef_aggregated.to_excel(writer, sheet_name='mean tech fps')

    # Export to .csv for use in BEV_footprints_calculations
    # append extra countries to file
    try:
        existing_tradeonly = pd.read_csv(os.path.join(fp_output, 'ecoinvent_ef_hv.csv'))['geography'].values
        add_ef_countries = set(hv_mix_ef.index.get_level_values('geography')) - set(existing_tradeonly)  # countries not already in csv file
        if add_ef_countries:
            hv_mix_ef_exp = hv_mix_ef.loc[:,:,list(add_ef_countries),:]
            hv_mix_ef_exp.to_csv(os.path.join(fp_output, 'ecoinvent_ef_hv.csv'), mode='a', header=False)  # used in BEV_footprints_calculations
    except FileNotFoundError:
        print('Previous ecoinvent file does not exist. Making file.')
        hv_mix_ef.to_csv(os.path.join(fp_output, 'ecoinvent_ef_hv.csv'))

    ef_countries.to_csv(os.path.join(fp_output, 'country_emission_factors.csv'))  # used in clean_impact_factors
    no_ef.to_csv(os.path.join(fp_output, 'missing_emission_factors.csv'))  # used in clean_impact_factors
#    lv_mix_ef.to_csv(os.path.join(fp_results, 'ecoinvent_ef_lv.csv'))

    return ef_countries, no_ef, countries_missing_ef

def clean_impact_factors(year, trade_only, calc_hybrid):
    entsoe_fp = os.path.join(fp_output, 'entsoe')
    with open(os.path.join(entsoe_fp, 'gen_final_' + str(year) + '.pkl'), 'rb') as handle:
        gen_df = pickle.load(handle)

    with open(os.path.join(entsoe_fp,'trade_final_' + str(year) + '.pkl'), 'rb') as handle:
        trade_df = pickle.load(handle)

    if calc_hybrid:
        try:
            print('\n Calculating hybridized emission factors from pyLCAIO')
            # gen_df not modified in hybrid_emission_factors, just used to determine relevant labels
            ef, missing_factors, countries_missing_ef = hybrid_emission_factors(trade_only, year)
        except Exception as e:
            print('\n Calculating from pyLCAIO failed. Importing previously calculated emission factors instead')
            print(e)
            # import ready-calculated emission factors if no access to pylcaio object
            ef = pd.read_csv(os.path.join(fp_output, 'country_emission_factors.csv'), index_col=[0])
            missing_factors = pd.read_csv(os.path.join(fp_output, 'missing_emission_factors.csv'), index_col=[0])
    else:
        print('\n Loading previously calculated emission factors')
        ef = pd.read_csv(os.path.join(fp_output, 'country_emission_factors.csv'), index_col=[0])
        missing_factors = pd.read_csv(os.path.join(fp_output, 'missing_emission_factors.csv'), index_col=[0])

    countries_missing_ef = dict((k, list(v.dropna())) for k, v in missing_factors.iteritems())  # make dict of tec: [countries]
    countries_missing_ef = {key:value for key, value in countries_missing_ef.items() if len(value)}  # remove entries with empty values

    """ Fix missing emission factors """
    # Note that these disregard whether or not there is actual production
    ef['Fossil Oil shale'] = ef['Fossil Oil'] # Proxy shale oil with conventional oil
    ef['Waste'] = 0  # Allocate incineration emissions to waste treatment as per ecoinvent
    ef['Marine'] = 0

    # Put in proxy for missing regions and technologies
    missing_factors.dropna(how='all', axis=1, inplace=True)
    missing_factors_dict = {}
    # build dict of missing technology-country factors
    for tec, col in missing_factors.iteritems():
        missing_factors_dict[tec] = list(col.dropna(how='any', axis=0).values)

    # countries with no geo-specific factors
    missing_countries = list(set(gen_df.index) - set(ef.index))
    for country in missing_countries:
        ef = ef.append(pd.Series(name=country))

    temp_gen_df = gen_df.loc[missing_countries]
    temp_gen_df = temp_gen_df.replace(0, np.nan).dropna(how='all', axis=1)
    temp_dict = {}
    for tec, col in temp_gen_df.items():
        temp = temp_gen_df[tec] > 0
        temp_ind = temp.index
        temp_dict[tec] = temp_ind[temp.values].to_list()

    """ Merge dictionaries and keep values of common keys in list"""
    def mergeDict(dict1, dict2):
        dict3 = {**dict1, **dict2}
        for key, value in dict3.items():
                if key in dict1 and key in dict2:
                    dict3[key] = (dict1[key] + dict2[key])
        return dict3

    # Merge dictionaries and add values of common keys in a list
    missing_factors_dict2 = mergeDict(missing_factors_dict, temp_dict)
    missing_factors_dict2

    # Use continental arithmetic average of same technology
    for key, countries in missing_factors_dict2.items():
        if not key=='Other' and not key=='Other renewable': # these are dealt with below
            ef[key].loc[countries] = ef[key].mean()

    # Make 'other' and 'other renewable' approximations
    renewable_dict = {'renewable': ['Biomass', 'Geothermal', 'Hydro Pumped Storage', 'Hydro Run-of-river and poundage',
                                    'Hydro Water Reservoir','Solar','Waste','Wind Onshore', 'Wind Offshore','Marine'],
                    'non-renewable': ['Fossil Gas','Fossil Hard coal','Fossil Oil','Fossil Brown coal/Lignite','Nuclear','Fossil Coal-derived gas','Fossil Oil shale','Fossil Peat']}

    other_tec = gen_df.loc[:,renewable_dict['non-renewable']]
    other_wf = other_tec.div(other_tec.sum(axis=1), axis=0) # determine generation shares for each country

    other_renew = gen_df.loc[:,renewable_dict['renewable']]
    other_renew_wf = other_renew.div(other_renew.sum(axis=1), axis=0)

    ef['Other'] = (ef*other_wf).sum(axis=1)
    ef['Other renewable'] = (ef*other_renew_wf).sum(axis=1)


    # Sort the indices of production, trade and emission factor matrices before export
    def sort_indices(df):
        df.sort_index(axis=0, inplace=True)
        df.sort_index(axis=1, inplace=True)

    sort_indices(trade_df)
    sort_indices(gen_df)
    sort_indices(ef)

    # Export all data
    # .csv for use in BEV_footprints_calculations.py

    ef.to_csv(os.path.join(fp_output,'final_emission_factors_' + str(year) + '.csv'))

    with pd.ExcelWriter(os.path.join(fp_results, 'entsoe_export_final_' + str(year) + '.xlsx')) as writer:
        trade_df.to_excel(writer, 'trade')
        gen_df.to_excel(writer, 'generation')
        ef.to_excel(writer,'new ef')

    return countries_missing_ef<|MERGE_RESOLUTION|>--- conflicted
+++ resolved
@@ -6,24 +6,13 @@
 import os, sys
 import pickle
 import logging
-<<<<<<< HEAD
-=======
 import pylcaio
->>>>>>> 5f88164b
 
 fp_results = os.path.join(os.path.curdir, 'results')
 fp_output = os.path.join(os.path.curdir, 'output')
 
 def hybrid_emission_factors(trade_only, year):
-<<<<<<< HEAD
-    # append pylcaio folder with hybridized LCI processes
-    sys.path.append((os.path.join(os.getcwd(), '..', 'hybridized LCA factors','pylcaio-master','pylcaio-master','src')))
-    # sys.path.append(r'C:\Users\chrishun\Box Sync\000 Projects IndEcol\90088200 EVD4EUR\X00 EurEVFootprints\Data\hybridized LCA factors\pylcaio-master\pylcaio-master\src')
-    import pylcaio
-    Analysis = pylcaio.Analysis('ecoinvent3.5','exiobase3', method_double_counting='STAM', capitals=False)
-=======
     Analysis = pylcaio.Analysis('ecoinvent3.5','exiobase3', method_double_counting='STAM')
->>>>>>> 5f88164b
 
     # For making human-readable indices; consists of all ecoinvent process metadata
     labels = Analysis.PRO_f
